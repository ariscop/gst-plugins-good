--- conflicted
+++ resolved
@@ -1954,12 +1954,7 @@
   const gchar *mimetype;
   GstStructure *structure;
   const GValue *value = NULL;
-<<<<<<< HEAD
   GstBuffer *buf = NULL;
-  gchar *id = NULL;
-=======
-  const GstBuffer *buf = NULL;
->>>>>>> 5b25f373
   gboolean ret = TRUE;
 
   mux = GST_MATROSKA_MUX (GST_PAD_PARENT (pad));
