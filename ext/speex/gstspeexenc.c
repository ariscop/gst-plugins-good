--- conflicted
+++ resolved
@@ -532,12 +532,8 @@
   gint frame_size = enc->frame_size;
   gint bytes = frame_size * 2 * enc->channels, samples;
   gint outsize, written, dtx_ret = 0;
-<<<<<<< HEAD
-  guint8 *data, *bdata, *outdata;
+  guint8 *data, *data0 = NULL, *bdata, *outdata;
   gsize bsize, size;
-=======
-  guint8 *data, *data0 = NULL;
->>>>>>> 7df81223
   GstBuffer *outbuf;
   GstFlowReturn ret = GST_FLOW_OK;
 
@@ -546,21 +542,15 @@
 
     if (G_UNLIKELY (bsize % bytes)) {
       GST_DEBUG_OBJECT (enc, "draining; adding silence samples");
-<<<<<<< HEAD
 
       size = ((bsize / bytes) + 1) * bytes;
-      data = g_malloc0 (size);
+      data0 = data = g_malloc0 (size);
       memcpy (data, bdata, bsize);
       gst_buffer_unmap (buf, bdata, bsize);
       bdata = NULL;
     } else {
       data = bdata;
       size = bsize;
-=======
-      size = ((size / bytes) + 1) * bytes;
-      data0 = data = g_malloc0 (size);
-      memcpy (data, GST_BUFFER_DATA (buf), GST_BUFFER_SIZE (buf));
->>>>>>> 7df81223
     }
   } else {
     GST_DEBUG_OBJECT (enc, "nothing to drain");
